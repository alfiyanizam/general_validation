--- conflicted
+++ resolved
@@ -1,14 +1,11 @@
-<<<<<<< HEAD
 from fastapi import FastAPI,HTTPException
 from app.validators import *
-=======
 from fastapi import FastAPI, Query, File, UploadFile
-from app.validators import validate_placename, validate_emailid, validate_phonenumber, validate_image
+
 
 app = FastAPI(title="General Validations",
              description="A FastAPI application for general validations of various fields",
              version="1.0.0")
->>>>>>> 3511b64d
 
 
 
@@ -23,7 +20,6 @@
         }
     }
 
-<<<<<<< HEAD
 @app.post("/validate_pincode")
 async def validate_pincode_endpoint(pincode: str, address: str):
     """
@@ -84,7 +80,6 @@
     validated_password = validate_password(password)
 
     return {"message": "Password is valid!", "password": validated_password}
-=======
 # Route to validate inputs
 @app.get("/validate-placename")
 async def validate_place(
@@ -122,5 +117,4 @@
     Endpoint to handle image uploads.
     """
     validate_image(file)
-    return {"filename": file.filename, "message": "Image is valid and uploaded successfully!"}
->>>>>>> 3511b64d
+    return {"filename": file.filename, "message": "Image is valid and uploaded successfully!"}