--- conflicted
+++ resolved
@@ -1,179 +1,178 @@
 import re
-<<<<<<< HEAD
-from fastapi import HTTPException
-
-def validate_pincode(pincode: str) -> None:
-    """
-    Validates a pincode to ensure it meets the required criteria:
-    - Must be exactly 6 digits
-    - Must be numeric
-
-    Args:
-        pincode (str): The pincode to validate
-
-    Raises:
-        HTTPException: If validation fails
-    """
-    if not re.match(r"^\d{6}$", pincode):
-        raise HTTPException(
-            status_code=400,
-            detail="Invalid pincode: It must be exactly 6 numeric digits."
-        )
-
-
-# validation for address
-def validate_address(address: str) -> None:
-    """
-    Validates an address to ensure it meets the required criteria:
-    - Must be at least 5 characters long
-    - Must not exceed 100 characters
-    - Must not contain special characters other than space, comma, or hyphen
-
-    Args:
-        address (str): The address to validate
-
-    Raises:
-        HTTPException: If validation fails
-    """
-    if len(address) < 5 or len(address) > 100:
-        raise HTTPException(
-            status_code=400,
-            detail="Invalid address: It must be between 5 and 100 characters."
-        )
-    if not re.match(r"^[a-zA-Z0-9\s,.-]+$", address):
-        raise HTTPException(
-            status_code=400,
-            detail="Invalid address: Only letters, numbers, spaces, commas, periods, and hyphens are allowed."
-        )
-
-
-VALID_GENDERS = {"male", "female", "other"}  # Use lowercase values for consistent validation
-
-def validate_gender(gender: str) -> str:
-    """
-    Validates the gender field to ensure it matches one of the predefined options
-    and has a minimum length of 4 characters. Converts uppercase input to lowercase.
-
-    Args:
-        gender (str): The gender value to validate.
-
-    Returns:
-        str: The validated and normalized gender value in lowercase.
-
-    Raises:
-        HTTPException: If the gender value is invalid.
-    """
-    # Convert to lowercase
-    gender = gender.lower()
-
-    # Check minimum length
-    if len(gender) < 4:
-        raise HTTPException(
-            status_code=400,
-            detail="Invalid gender: The value must be at least 4 characters long."
-        )
-
-    # Validate against allowed options
-    if gender not in VALID_GENDERS:
-        raise HTTPException(
-            status_code=400,
-            detail=f"Invalid gender: Allowed values are {', '.join(VALID_GENDERS)}."
-        )
-
-    return gender
-
-
-
-# validation for firstname,middlename and lastname 
-def validate_name(name: str, field_name: str) -> None:
-    """
-    Validates a name field (firstname, lastname, middlename).
-    
-    Args:
-        name (str): The name value to validate.
-        field_name (str): The name of the field (e.g., firstname, lastname).
-
-    Raises:
-        HTTPException: If the name value is invalid.
-    """
-    if len(name) < 2:
-        raise HTTPException(
-            status_code=400,
-            detail=f"Invalid {field_name}: It must be at least 2 characters long."
-        )
-
-    if len(name) > 50:
-        raise HTTPException(
-            status_code=400,
-            detail=f"Invalid {field_name}: It must not exceed 50 characters."
-        )
-
-    if not re.match(r"^[a-zA-Z\s'-]+$", name):
-        raise HTTPException(
-            status_code=400,
-            detail=f"Invalid {field_name}: Only alphabetic characters, spaces, hyphens, and apostrophes are allowed."
-        )
-
-
-
-# validation for password
-def validate_password(password: str) -> str:
-    """
-    Validates the password to ensure it meets the specified criteria.
-
-    Args:
-        password (str): The password to validate.
-
-    Returns:
-        str: The validated password.
-
-    Raises:
-        HTTPException: If any validation fails.
-    """
-    # 1. Check minimum length
-    if len(password) < 8:
-        raise HTTPException(
-            status_code=400,
-            detail="Password must be at least 8 characters long."
-        )
-
-    # 2. Check if the password includes at least one number
-    if not re.search(r"\d", password):
-        raise HTTPException(
-            status_code=400,
-            detail="Password must include at least one number."
-        )
-
-    # 3. Check if the password includes at least one lowercase letter
-    if not re.search(r"[a-z]", password):
-        raise HTTPException(
-            status_code=400,
-            detail="Password must include at least one lowercase letter."
-        )
-
-    # 4. Check if the password includes at least one uppercase letter
-    if not re.search(r"[A-Z]", password):
-        raise HTTPException(
-            status_code=400,
-            detail="Password must include at least one uppercase letter."
-        )
-
-    # 5. Check if the password includes at least one special character
-    if not re.search(r"[!@#$%^&*(),.?\":{}|<>]", password):
-        raise HTTPException(
-            status_code=400,
-            detail="Password must include at least one special character."
-        )
-
-    return password
-=======
+
 from fastapi import HTTPException, APIRouter, UploadFile
 import phonenumbers
 from PIL import Image  # To check dimensions
 import os
 import dns.resolver
 
-router = APIRouter()
+def validate_pincode(pincode: str) -> None:
+    """
+    Validates a pincode to ensure it meets the required criteria:
+    - Must be exactly 6 digits
+    - Must be numeric
+
+    Args:
+        pincode (str): The pincode to validate
+
+    Raises:
+        HTTPException: If validation fails
+    """
+    if not re.match(r"^\d{6}$", pincode):
+        raise HTTPException(
+            status_code=400,
+            detail="Invalid pincode: It must be exactly 6 numeric digits."
+        )
+
+
+# validation for address
+def validate_address(address: str) -> None:
+    """
+    Validates an address to ensure it meets the required criteria:
+    - Must be at least 5 characters long
+    - Must not exceed 100 characters
+    - Must not contain special characters other than space, comma, or hyphen
+
+    Args:
+        address (str): The address to validate
+
+    Raises:
+        HTTPException: If validation fails
+    """
+    if len(address) < 5 or len(address) > 100:
+        raise HTTPException(
+            status_code=400,
+            detail="Invalid address: It must be between 5 and 100 characters."
+        )
+    if not re.match(r"^[a-zA-Z0-9\s,.-]+$", address):
+        raise HTTPException(
+            status_code=400,
+            detail="Invalid address: Only letters, numbers, spaces, commas, periods, and hyphens are allowed."
+        )
+
+
+VALID_GENDERS = {"male", "female", "other"}  # Use lowercase values for consistent validation
+
+def validate_gender(gender: str) -> str:
+    """
+    Validates the gender field to ensure it matches one of the predefined options
+    and has a minimum length of 4 characters. Converts uppercase input to lowercase.
+
+    Args:
+        gender (str): The gender value to validate.
+
+    Returns:
+        str: The validated and normalized gender value in lowercase.
+
+    Raises:
+        HTTPException: If the gender value is invalid.
+    """
+    # Convert to lowercase
+    gender = gender.lower()
+
+    # Check minimum length
+    if len(gender) < 4:
+        raise HTTPException(
+            status_code=400,
+            detail="Invalid gender: The value must be at least 4 characters long."
+        )
+
+    # Validate against allowed options
+    if gender not in VALID_GENDERS:
+        raise HTTPException(
+            status_code=400,
+            detail=f"Invalid gender: Allowed values are {', '.join(VALID_GENDERS)}."
+        )
+
+    return gender
+
+
+
+# validation for firstname,middlename and lastname 
+def validate_name(name: str, field_name: str) -> None:
+    """
+    Validates a name field (firstname, lastname, middlename).
+    
+    Args:
+        name (str): The name value to validate.
+        field_name (str): The name of the field (e.g., firstname, lastname).
+
+    Raises:
+        HTTPException: If the name value is invalid.
+    """
+    if len(name) < 2:
+        raise HTTPException(
+            status_code=400,
+            detail=f"Invalid {field_name}: It must be at least 2 characters long."
+        )
+
+    if len(name) > 50:
+        raise HTTPException(
+            status_code=400,
+            detail=f"Invalid {field_name}: It must not exceed 50 characters."
+        )
+
+    if not re.match(r"^[a-zA-Z\s'-]+$", name):
+        raise HTTPException(
+            status_code=400,
+            detail=f"Invalid {field_name}: Only alphabetic characters, spaces, hyphens, and apostrophes are allowed."
+        )
+
+
+
+# validation for password
+def validate_password(password: str) -> str:
+    """
+    Validates the password to ensure it meets the specified criteria.
+
+    Args:
+        password (str): The password to validate.
+
+    Returns:
+        str: The validated password.
+
+    Raises:
+        HTTPException: If any validation fails.
+    """
+    # 1. Check minimum length
+    if len(password) < 8:
+        raise HTTPException(
+            status_code=400,
+            detail="Password must be at least 8 characters long."
+        )
+
+    # 2. Check if the password includes at least one number
+    if not re.search(r"\d", password):
+        raise HTTPException(
+            status_code=400,
+            detail="Password must include at least one number."
+        )
+
+    # 3. Check if the password includes at least one lowercase letter
+    if not re.search(r"[a-z]", password):
+        raise HTTPException(
+            status_code=400,
+            detail="Password must include at least one lowercase letter."
+        )
+
+    # 4. Check if the password includes at least one uppercase letter
+    if not re.search(r"[A-Z]", password):
+        raise HTTPException(
+            status_code=400,
+            detail="Password must include at least one uppercase letter."
+        )
+
+    # 5. Check if the password includes at least one special character
+    if not re.search(r"[!@#$%^&*(),.?\":{}|<>]", password):
+        raise HTTPException(
+            status_code=400,
+            detail="Password must include at least one special character."
+        )
+
+    return password
+
+
+
 
 def validate_placename(placename: str):
     """
@@ -365,5 +364,4 @@
         # Reset the file pointer again after processing with PIL
         image.file.seek(0)
 
-    return True
->>>>>>> 3511b64d
+    return True