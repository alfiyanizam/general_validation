--- conflicted
+++ resolved
@@ -1,4 +1,3 @@
-<<<<<<< HEAD
 import re, os
 import dns.resolver
 import html
@@ -58,7 +57,276 @@
             self.raise_validation_error(f"Value must be less than or equal to {self.max_value}.")
         
         return True
-=======
+
+
+class AgeValidator(RangeValidator):
+    """Validates that the value is a valid age (18 or older by default)."""
+
+    def __init__(self, min_age: int = 18):
+        # Initialize RangeValidator with a fixed minimum age
+        super().__init__(min_value=min_age)
+
+    def validate(self, value: Union[str, int, float]):
+        # Perform the range validation for age
+        super().validate(value)
+        return True
+
+
+class DecimalValidator(BaseValidator):
+    """Validates if the value is a decimal number with optional precision."""
+
+    def __init__(self, max_decimal_places: int = None):
+        self.max_decimal_places = max_decimal_places
+
+    def validate(self, value):
+        # Ensure value is a string or numeric type
+        value_str = str(value)
+        
+        # Update regex pattern to allow negative numbers, integers, and decimals
+        regex = r"^-?\d+(\.\d{1," + (str(self.max_decimal_places) if self.max_decimal_places else "10") + "})?$"
+        
+        if not re.match(regex, value_str):
+            self.raise_validation_error("Value must be a valid decimal number.")
+        
+        return True
+
+
+class MinMaxLengthValidator(BaseValidator):
+    """Validates the minimum and maximum length of a string."""
+
+    def __init__(self, min_length: int = None, max_length: int = None):
+        self.min_length = min_length
+        self.max_length = max_length
+
+    def validate(self, value):
+        if not isinstance(value, str):
+            self.raise_validation_error("Value must be a string.")
+
+        if self.min_length and len(value) < self.min_length:
+            self.raise_validation_error(f"String must be at least {self.min_length} characters long.")
+        
+        if self.max_length and len(value) > self.max_length:
+            self.raise_validation_error(f"String must be at most {self.max_length} characters long.")
+        
+        return True
+
+
+class AlphanumericValidator(BaseValidator):
+    """Validates if the value is alphanumeric (letters and numbers only)."""
+    
+    def validate(self, value):
+        # Regex to match only alphanumeric characters (letters and digits)
+        if not re.match(r"^[a-zA-Z0-9]+$", str(value)):
+            self.raise_validation_error("Value must be alphanumeric (letters and numbers only).")
+        return True
+
+class PhoneNumberValidator(MinMaxLengthValidator):
+    """Validates global phone numbers using regex."""
+
+    def __init__(self, min_length: int = 8, max_length: int = 14, region: str = None):
+        """
+        Initialize the validator with optional min_length, max_length, and region.
+        :param min_length: Minimum length for the phone number (default: 8).
+        :param max_length: Maximum length for the phone number (default: 14).
+        :param region: Optional region code for specific validation (not used here for global validation).
+        """
+        # Call the constructor of MinMaxLengthValidator with the min_length and max_length
+        super().__init__(min_length, max_length)
+        self.region = region
+    def validate(self, phonenumber: str):
+        """
+        Validate a global phone number, excluding country code.
+        :param phonenumber: The phone number to validate.
+        """
+        if not phonenumber:
+            self.raise_validation_error("Phone number cannot be empty.")
+            
+        # Sanitize the input to prevent XSS
+        phonenumber = html.escape(phonenumber)
+
+        # Regex for global phone numbers with optional separators and country code
+        regex = r"^\+?[1-9]\d{0,2}[-.\s]?\(?\d{1,4}\)?[-.\s]?\d{1,4}[-.\s]?\d{1,9}$"
+
+        # Match the phone number against the regex
+        if not re.fullmatch(regex, phonenumber):
+            self.raise_validation_error("Invalid phone number format.")
+
+        # Remove non-digit characters
+        digits_only = re.sub(r"[^\d]", "", phonenumber)
+        
+        # Sanitize the input to prevent XSS
+        zipcode = html.escape(zipcode)
+
+        # Validate the length using the min_length and max_length passed to the parent class
+        super().validate(digits_only)
+
+        return "Valid phone number."
+    
+class EmailValidator(MinMaxLengthValidator):
+    """Validates email IDs to ensure correct formatting and valid domain."""
+    
+    def __init__(self, min_length: int = 5, max_length: int = 254):
+         super().__init__(min_length, max_length)
+        
+
+    def validate(self, emailid: str):
+        """
+        Validate the email ID to ensure it follows standard email formatting and includes a valid domain.
+        :param emailid: The email ID to validate.
+        """
+        # Sanitize the input to prevent XSS
+        emailid = html.escape(emailid)
+        
+        # Reuse MinMaxLengthValidator's checks for email length
+        super().validate(emailid)
+
+        if not emailid:
+            self.raise_validation_error("Email ID cannot be empty.")
+
+        # Split the email to get the username and domain
+        username, domain = emailid.split('@', 1)
+
+        # Check if the username is at least 3 characters long
+        if len(username) < 3:
+            self.raise_validation_error("Username must be at least 3 characters long.")
+
+        # Check if the email contains uppercase letters
+        if any(char.isupper() for char in emailid):
+            self.raise_validation_error("Email ID must not contain uppercase letters.")
+
+        # Validate email format using regex
+        if not re.match(r"^[a-z0-9_.+-]+@[a-z0-9-]+\.[a-z0-9-.]+$", emailid, re.IGNORECASE):
+            self.raise_validation_error("Invalid email ID format.")
+
+        # Validate if the domain has DNS records (basic check for MX records)
+        try:
+            dns.resolver.resolve(domain, 'MX')
+        except (dns.resolver.NoAnswer, dns.resolver.NXDOMAIN):
+            self.raise_validation_error(f"Invalid domain in email: {domain} does not have MX records.")
+
+        return True
+    
+class ZipcodeValidator(MinMaxLengthValidator):
+    """Validates U.S. zip codes and ZIP+4 format."""
+
+    def __init__(self, min_length: int = 5, max_length: int = 10):
+        super().__init__(min_length, max_length)
+
+    def validate(self, zipcode: str):
+        """
+        Validate a U.S. zip code, including ZIP+4 format.
+        :param zipcode: The zip code to validate.
+        """
+        if not zipcode:
+            self.raise_validation_error("Zip code cannot be empty.")
+        
+        # Sanitize the input to prevent XSS
+        zipcode = html.escape(zipcode)
+        
+        # Check length using the MinMaxLengthValidator
+        super().validate(zipcode)
+
+        # Regex for U.S. zip code (5 digits or ZIP+4 format)
+        regex = r"^\d{5}(-\d{4})?$"
+
+        if not re.fullmatch(regex, zipcode):
+            self.raise_validation_error("Invalid zip code format. Must be 5 digits or ZIP+4 format.")
+        
+        return "Valid zip code."
+
+
+class PincodeValidator(MinMaxLengthValidator):
+    """Validates Indian pincodes."""
+
+    def __init__(self, min_length: int = 6, max_length: int = 6):
+        super().__init__(min_length, max_length)
+
+    def validate(self, pincode: str):
+        """
+        Validate an Indian pincode.
+        :param pincode: The pincode to validate.
+        """
+        if not pincode:
+            self.raise_validation_error("Pincode cannot be empty.")
+            
+        # Sanitize the input to prevent XSS
+        pincode = html.escape(pincode)
+        
+        # Check length using the MinMaxLengthValidator
+        super().validate(pincode)
+
+        # Regex for Indian pincode (6 digits)
+        regex = r"^\d{6}$"
+
+        if not re.fullmatch(regex, pincode):
+            self.raise_validation_error("Invalid pincode format. Must be exactly 6 digits.")
+        
+        return "Valid pincode."
+    
+class FileValidator(BaseValidator):
+    """
+    Validator for file uploads.
+    Includes validation for file name, type, and size.
+    """
+
+    def __init__(self, allowed_extensions: List[str], max_file_size_mb: int):
+        """
+        Initialize the validator with allowed extensions and maximum file size.
+
+        :param allowed_extensions: List of allowed file extensions (e.g., ['.jpg', '.png']).
+        :param max_file_size_mb: Maximum allowed file size in MB.
+        """
+        self.allowed_extensions = [ext.lower() for ext in allowed_extensions]
+        self.max_file_size_mb = max_file_size_mb
+
+    def validate(self, file: UploadFile):
+        """
+        Validate the file for name, type, and size.
+        """
+        self.validate_file_name(file.filename)
+        self.validate_file_type(file.filename)
+        self.validate_file_size(file)
+
+    def validate_file_name(self, file_name: str):
+        """
+        Validate the file name to ensure it does not contain spaces or special characters.
+        """
+        if not re.match(r'^[\w_]+\.[a-zA-Z0-9]+$', file_name):
+            self.raise_validation_error(
+                "File name should not contain spaces or special characters other than underscores."
+            )
+
+    def validate_file_type(self, file_name: str):
+        """
+        Validate the file extension to ensure it matches the allowed extensions.
+        """
+        file_extension = os.path.splitext(file_name)[1].lower()
+        if file_extension not in self.allowed_extensions:
+            self.raise_validation_error(
+                f"Unsupported file type: {file_extension}. Allowed types: {self.allowed_extensions}"
+            )
+
+    def validate_file_size(self, file: UploadFile):
+        """
+        Validate the file size to ensure it is within the allowed limit.
+        """
+        file_size = len(file.file.read())  # Read the file to get its size
+        if file_size > self.max_file_size_mb * 1024 * 1024:
+            self.raise_validation_error(
+                f"File size exceeds {self.max_file_size_mb} MB limit."
+            )
+        file.file.seek(0)  # Reset the file pointer after reading
+
+class DocumentValidator(FileValidator):
+    """Validator for Document files."""
+    def __init__(self, max_file_size_mb: int = 2):
+        super().__init__(allowed_extensions=[".pdf",".docx","xlsx"], max_file_size_mb=max_file_size_mb)
+
+
+class ImageValidator(FileValidator):
+    """Validator for image files."""
+    def __init__(self, max_file_size_mb: int = 5):
+        super().__init__(allowed_extensions=[".jpg", ".jpeg", ".png", ".gif"], max_file_size_mb=max_file_size_mb)
 import re
 
 from fastapi import HTTPException, APIRouter, UploadFile
@@ -281,7 +549,6 @@
 
     def __init__(self, value):
         self.value = value
->>>>>>> 8609f889
 
     def validate(self) -> None:
         """
@@ -293,99 +560,6 @@
                 detail="Invalid input. Value must be a boolean (True or False)."
             )
 
-<<<<<<< HEAD
-class AgeValidator(RangeValidator):
-    """Validates that the value is a valid age (18 or older by default)."""
-
-    def __init__(self, min_age: int = 18):
-        # Initialize RangeValidator with a fixed minimum age
-        super().__init__(min_value=min_age)
-
-    def validate(self, value: Union[str, int, float]):
-        # Perform the range validation for age
-        super().validate(value)
-        return True
-
-
-class DecimalValidator(BaseValidator):
-    """Validates if the value is a decimal number with optional precision."""
-
-    def __init__(self, max_decimal_places: int = None):
-        self.max_decimal_places = max_decimal_places
-
-    def validate(self, value):
-        # Ensure value is a string or numeric type
-        value_str = str(value)
-        
-        # Update regex pattern to allow negative numbers, integers, and decimals
-        regex = r"^-?\d+(\.\d{1," + (str(self.max_decimal_places) if self.max_decimal_places else "10") + "})?$"
-        
-        if not re.match(regex, value_str):
-            self.raise_validation_error("Value must be a valid decimal number.")
-        
-        return True
-
-
-class MinMaxLengthValidator(BaseValidator):
-    """Validates the minimum and maximum length of a string."""
-
-    def __init__(self, min_length: int = None, max_length: int = None):
-        self.min_length = min_length
-        self.max_length = max_length
-
-    def validate(self, value):
-        if not isinstance(value, str):
-            self.raise_validation_error("Value must be a string.")
-
-        if self.min_length and len(value) < self.min_length:
-            self.raise_validation_error(f"String must be at least {self.min_length} characters long.")
-        
-        if self.max_length and len(value) > self.max_length:
-            self.raise_validation_error(f"String must be at most {self.max_length} characters long.")
-        
-        return True
-
-
-class AlphanumericValidator(BaseValidator):
-    """Validates if the value is alphanumeric (letters and numbers only)."""
-    
-    def validate(self, value):
-        # Regex to match only alphanumeric characters (letters and digits)
-        if not re.match(r"^[a-zA-Z0-9]+$", str(value)):
-            self.raise_validation_error("Value must be alphanumeric (letters and numbers only).")
-        return True
-
-class PhoneNumberValidator(MinMaxLengthValidator):
-    """Validates global phone numbers using regex."""
-
-    def __init__(self, min_length: int = 8, max_length: int = 14, region: str = None):
-        """
-        Initialize the validator with optional min_length, max_length, and region.
-        :param min_length: Minimum length for the phone number (default: 8).
-        :param max_length: Maximum length for the phone number (default: 14).
-        :param region: Optional region code for specific validation (not used here for global validation).
-        """
-        # Call the constructor of MinMaxLengthValidator with the min_length and max_length
-        super().__init__(min_length, max_length)
-        self.region = region
-    def validate(self, phonenumber: str):
-        """
-        Validate a global phone number, excluding country code.
-        :param phonenumber: The phone number to validate.
-        """
-        if not phonenumber:
-            self.raise_validation_error("Phone number cannot be empty.")
-            
-        # Sanitize the input to prevent XSS
-        phonenumber = html.escape(phonenumber)
-
-        # Regex for global phone numbers with optional separators and country code
-        regex = r"^\+?[1-9]\d{0,2}[-.\s]?\(?\d{1,4}\)?[-.\s]?\d{1,4}[-.\s]?\d{1,9}$"
-
-        # Match the phone number against the regex
-        if not re.fullmatch(regex, phonenumber):
-            self.raise_validation_error("Invalid phone number format.")
-=======
 class PasswordValidator:
     """
     A class to validate the strength of passwords.
@@ -491,186 +665,9 @@
                 status_code=400,
                 detail="Start date must be earlier than end date."
             )
->>>>>>> 8609f889
-
-        # Remove non-digit characters
-        digits_only = re.sub(r"[^\d]", "", phonenumber)
-        
-        # Sanitize the input to prevent XSS
-        zipcode = html.escape(zipcode)
-
-        # Validate the length using the min_length and max_length passed to the parent class
-        super().validate(digits_only)
-
-<<<<<<< HEAD
-        return "Valid phone number."
-    
-class EmailValidator(MinMaxLengthValidator):
-    """Validates email IDs to ensure correct formatting and valid domain."""
-    
-    def __init__(self, min_length: int = 5, max_length: int = 254):
-         super().__init__(min_length, max_length)
-        
-
-    def validate(self, emailid: str):
-        """
-        Validate the email ID to ensure it follows standard email formatting and includes a valid domain.
-        :param emailid: The email ID to validate.
-        """
-        # Sanitize the input to prevent XSS
-        emailid = html.escape(emailid)
-        
-        # Reuse MinMaxLengthValidator's checks for email length
-        super().validate(emailid)
-
-        if not emailid:
-            self.raise_validation_error("Email ID cannot be empty.")
-
-        # Split the email to get the username and domain
-        username, domain = emailid.split('@', 1)
-
-        # Check if the username is at least 3 characters long
-        if len(username) < 3:
-            self.raise_validation_error("Username must be at least 3 characters long.")
-
-        # Check if the email contains uppercase letters
-        if any(char.isupper() for char in emailid):
-            self.raise_validation_error("Email ID must not contain uppercase letters.")
-
-        # Validate email format using regex
-        if not re.match(r"^[a-z0-9_.+-]+@[a-z0-9-]+\.[a-z0-9-.]+$", emailid, re.IGNORECASE):
-            self.raise_validation_error("Invalid email ID format.")
-
-        # Validate if the domain has DNS records (basic check for MX records)
-        try:
-            dns.resolver.resolve(domain, 'MX')
-        except (dns.resolver.NoAnswer, dns.resolver.NXDOMAIN):
-            self.raise_validation_error(f"Invalid domain in email: {domain} does not have MX records.")
-
-        return True
-    
-class ZipcodeValidator(MinMaxLengthValidator):
-    """Validates U.S. zip codes and ZIP+4 format."""
-
-    def __init__(self, min_length: int = 5, max_length: int = 10):
-        super().__init__(min_length, max_length)
-
-    def validate(self, zipcode: str):
-        """
-        Validate a U.S. zip code, including ZIP+4 format.
-        :param zipcode: The zip code to validate.
-        """
-        if not zipcode:
-            self.raise_validation_error("Zip code cannot be empty.")
-        
-        # Sanitize the input to prevent XSS
-        zipcode = html.escape(zipcode)
-        
-        # Check length using the MinMaxLengthValidator
-        super().validate(zipcode)
-
-        # Regex for U.S. zip code (5 digits or ZIP+4 format)
-        regex = r"^\d{5}(-\d{4})?$"
-
-        if not re.fullmatch(regex, zipcode):
-            self.raise_validation_error("Invalid zip code format. Must be 5 digits or ZIP+4 format.")
-        
-        return "Valid zip code."
-
-
-class PincodeValidator(MinMaxLengthValidator):
-    """Validates Indian pincodes."""
-
-    def __init__(self, min_length: int = 6, max_length: int = 6):
-        super().__init__(min_length, max_length)
-
-    def validate(self, pincode: str):
-        """
-        Validate an Indian pincode.
-        :param pincode: The pincode to validate.
-        """
-        if not pincode:
-            self.raise_validation_error("Pincode cannot be empty.")
-            
-        # Sanitize the input to prevent XSS
-        pincode = html.escape(pincode)
-        
-        # Check length using the MinMaxLengthValidator
-        super().validate(pincode)
-
-        # Regex for Indian pincode (6 digits)
-        regex = r"^\d{6}$"
-
-        if not re.fullmatch(regex, pincode):
-            self.raise_validation_error("Invalid pincode format. Must be exactly 6 digits.")
-        
-        return "Valid pincode."
-    
-class FileValidator(BaseValidator):
-    """
-    Validator for file uploads.
-    Includes validation for file name, type, and size.
-    """
-
-    def __init__(self, allowed_extensions: List[str], max_file_size_mb: int):
-        """
-        Initialize the validator with allowed extensions and maximum file size.
-
-        :param allowed_extensions: List of allowed file extensions (e.g., ['.jpg', '.png']).
-        :param max_file_size_mb: Maximum allowed file size in MB.
-        """
-        self.allowed_extensions = [ext.lower() for ext in allowed_extensions]
-        self.max_file_size_mb = max_file_size_mb
-
-    def validate(self, file: UploadFile):
-        """
-        Validate the file for name, type, and size.
-        """
-        self.validate_file_name(file.filename)
-        self.validate_file_type(file.filename)
-        self.validate_file_size(file)
-
-    def validate_file_name(self, file_name: str):
-        """
-        Validate the file name to ensure it does not contain spaces or special characters.
-        """
-        if not re.match(r'^[\w_]+\.[a-zA-Z0-9]+$', file_name):
-            self.raise_validation_error(
-                "File name should not contain spaces or special characters other than underscores."
-            )
-
-    def validate_file_type(self, file_name: str):
-        """
-        Validate the file extension to ensure it matches the allowed extensions.
-        """
-        file_extension = os.path.splitext(file_name)[1].lower()
-        if file_extension not in self.allowed_extensions:
-            self.raise_validation_error(
-                f"Unsupported file type: {file_extension}. Allowed types: {self.allowed_extensions}"
-            )
-
-    def validate_file_size(self, file: UploadFile):
-        """
-        Validate the file size to ensure it is within the allowed limit.
-        """
-        file_size = len(file.file.read())  # Read the file to get its size
-        if file_size > self.max_file_size_mb * 1024 * 1024:
-            self.raise_validation_error(
-                f"File size exceeds {self.max_file_size_mb} MB limit."
-            )
-        file.file.seek(0)  # Reset the file pointer after reading
-
-class DocumentValidator(FileValidator):
-    """Validator for Document files."""
-    def __init__(self, max_file_size_mb: int = 2):
-        super().__init__(allowed_extensions=[".pdf",".docx","xlsx"], max_file_size_mb=max_file_size_mb)
-
-
-class ImageValidator(FileValidator):
-    """Validator for image files."""
-    def __init__(self, max_file_size_mb: int = 5):
-        super().__init__(allowed_extensions=[".jpg", ".jpeg", ".png", ".gif"], max_file_size_mb=max_file_size_mb)
-=======
+
+
+
 # from PIL import Image  # To check dimensions
 # import os
 # import dns.resolver
@@ -1035,4 +1032,3 @@
 
 #     return True
 
->>>>>>> 8609f889
